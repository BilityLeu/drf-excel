import json

from collections.abc import MutableMapping, Iterable
from django.utils.dateparse import parse_datetime
from openpyxl import Workbook
from openpyxl.styles import PatternFill, Border, Side, Alignment, Font, NamedStyle
from openpyxl.drawing.image import Image
from openpyxl.utils import get_column_letter
from openpyxl.writer.excel import save_virtual_workbook
from rest_framework.fields import Field
from rest_framework.renderers import BaseRenderer
from rest_framework.serializers import Serializer
from rest_framework.utils.serializer_helpers import ReturnDict, ReturnList


def get_style_from_dict(style_dict, style_name):
    """
    Make NamedStyle instance from dictionary
    :param style_dict: dictionary with style properties.
           Example:    {'fill': {'fill_type'='solid',
                                 'start_color'='FFCCFFCC'},
                        'alignment': {'horizontal': 'center',
                                      'vertical': 'center',
                                      'wrapText': True,
                                      'shrink_to_fit': True},
                        'border_side': {'border_style': 'thin',
                                        'color': 'FF000000'},
                        'font': {'name': 'Arial',
                                 'size': 14,
                                 'bold': True,
                                 'color': 'FF000000'}
                        }
    :param style_name: name of created style
    :return: openpyxl.styles.NamedStyle instance
    """
    style = NamedStyle(name=style_name)
    if not style_dict:
        return style
    for key, value in style_dict.items():
        if key == "font":
            style.font = Font(**value)
        elif key == "fill":
            style.fill = PatternFill(**value)
        elif key == "alignment":
            style.alignment = Alignment(**value)
        elif key == "border_side":
            side = Side(**value)
            style.border = Border(left=side, right=side, top=side, bottom=side)

    return style


def get_attribute(get_from, prop_name, default=None):
    """
    Get attribute from object with name <prop_name>, or take it from function get_<prop_name>
    :param get_from: instance of object
    :param prop_name: name of attribute (str)
    :param default: what to return if attribute doesn't exist
    :return: value of attribute <prop_name> or default
    """
    prop = getattr(get_from, prop_name, None)
    if not prop:
        prop_func = getattr(get_from, "get_{}".format(prop_name), None)
        if prop_func:
            prop = prop_func()
    if prop is None:
        prop = default
    return prop


class XLSXRenderer(BaseRenderer):
    """
    Renderer for Excel spreadsheet open data format (xlsx).
    """

    media_type = "application/xlsx"
    format = "xlsx"
    xlsx_header_dict = {}
    ignore_headers = []
    boolean_labels = None
    date_format_mappings = None
    custom_mappings = None

    def render(self, data, accepted_media_type=None, renderer_context=None):
        """
        Render `data` into XLSX workbook, returning a workbook.
        """
        if not self._check_validatation_data(data):
            return json.dumps(data)

        if data is None:
            return bytes()

        wb = Workbook()
        self.ws = wb.active

        results = data["results"] if "results" in data else data

        # Take header and column_header params from view
        header = get_attribute(renderer_context["view"], "header", {})
        self.ws.title = header.get("tab_title", "Report")
        header_title = header.get("header_title", "Report")
        img_addr = header.get("img")
        if img_addr:
            img = Image(img_addr)
            self.ws.add_image(img, "A1")
        header_style = get_style_from_dict(header.get("style"), "header_style")

        column_header = get_attribute(renderer_context["view"], "column_header", {})
        column_header_style = get_style_from_dict(
            column_header.get("style"), "column_header_style"
        )
        column_count = 0
        row_count = 1
        if header:
            row_count += 1
        # Make column headers
        column_titles = column_header.get("titles", [])

        # If we have results, get view and serializer from context, then flatten field
        # names
        if len(results):
            drf_view = renderer_context.get("view")

            # Set `xlsx_use_labels = True` inside the API View to enable labels.
            use_labels = getattr(drf_view, "xlsx_use_labels", False)

            # A list of header keys to ignore in our export
            self.ignore_headers = getattr(drf_view, "xlsx_ignore_headers", [])

            # Create a mapping dict named `xlsx_boolean_labels` inside the API View.
            # I.e.: xlsx_boolean_labels: {True: "Yes", False: "No"}
            self.boolean_display = getattr(drf_view, "xlsx_boolean_labels", None)

            # set dict named xlsx_date_format_mappings with headers as keys and
            # formatting as value. i.e. { 'created_at': '%d.%m.%Y, %H:%M' }
            self.date_format_mappings = getattr(
                drf_view, "xlsx_date_format_mappings", None
            )

            # Map a specific key to a column (I.e. if the field returns a json) or pass
            # a function to format the value
            # Example with key:
            # {"custom_choice": "display"}, showing 'display' in the
            # 'custom_choice' col
            # Example with function:
            # {"custom_choice": custom_func }, passing the value of 'custom_choice' to
            # 'custom_func', allowing for formatting logic
            self.custom_mappings = getattr(drf_view, "xlsx_custom_mappings", None)

            self.xlsx_header_dict = self._flatten_serializer_keys(
                drf_view.get_serializer(), use_labels=use_labels
            )

            for column_name, column_label in self.xlsx_header_dict.items():
                if column_name == "row_color":
                    continue
                column_count += 1
                if column_count > len(column_titles):
                    column_name_display = column_label
                else:
                    column_name_display = column_titles[column_count - 1]

                self.ws.cell(
                    row=row_count, column=column_count, value=column_name_display
                ).style = column_header_style
            self.ws.row_dimensions[row_count].height = column_header.get("height", 45)

        # Set the header row
        if header:
            last_col_letter = "G"
            if column_count:
                last_col_letter = get_column_letter(column_count)
            self.ws.merge_cells("A1:{}1".format(last_col_letter))

            cell = self.ws.cell(row=1, column=1, value=header_title)
            cell.style = header_style
            self.ws.row_dimensions[1].height = header.get("height", 45)

        # Set column width
        column_width = column_header.get("column_width", 20)
        if isinstance(column_width, list):
            for i, width in enumerate(column_width):
                col_letter = get_column_letter(i + 1)
                self.ws.column_dimensions[col_letter].width = width
        else:
            for self.ws_column in range(1, column_count + 1):
                col_letter = get_column_letter(self.ws_column)
                self.ws.column_dimensions[col_letter].width = column_width

        # Make body
        self.body = get_attribute(renderer_context["view"], "body", {})
        self.body_style = get_style_from_dict(self.body.get("style"), "body_style")
        if isinstance(results, ReturnDict):
            self._make_body(results, row_count)
        elif isinstance(results, ReturnList):
            for row in results:
                self._make_body(row, row_count)
                row_count += 1

        return save_virtual_workbook(wb)

    def _check_validatation_data(self, data):
        detail_key = "detail"
        if detail_key in data:
            return False
        return True

    def _flatten_serializer_keys(
        self,
        serializer,
        parent_key="",
        parent_label="",
        key_sep=".",
        list_sep=", ",
        label_sep=" > ",
        use_labels=False,
    ):
        """
        Iterate through serializer fields recursively when field is a nested serializer.
        """
        def _get_label(parent_label, label_sep, obj):
            if getattr(v, "label", None):
                if parent_label:
                    return f"{parent_label}{label_sep}{v.label}"
                else:
                    return str(v.label)
            else:
                return False

        _header_dict = {}
        _fields = serializer.get_fields()
        for k, v in _fields.items():
            new_key = f"{parent_key}{key_sep}{k}" if parent_key else k
            # Skip headers we want to ignore
            if new_key in self.ignore_headers:
                continue
            # Iterate through fields if field is a serializer. Check for labels and
            # append if `use_labels` is True. Fallback to using keys.
            if isinstance(v, Serializer):
                if use_labels and getattr(v, "label", None):
                    _header_dict.update(
                        self._flatten_serializer_keys(
                            v,
                            new_key,
                            _get_label(parent_label, label_sep, v),
                            key_sep,
                            list_sep,
                            label_sep,
                            use_labels,
                        )
                    )
                else:
                    _header_dict.update(
                        self._flatten_serializer_keys(
<<<<<<< HEAD
                            v, k, key_sep=key_sep, list_sep=list_sep, label_sep=label_sep, use_labels=use_labels
=======
                            v,
                            new_key,
                            key_sep=key_sep,
                            list_sep=list_sep,
>>>>>>> 081ba241
                        )
                    )
            elif isinstance(v, Field):
                if use_labels and getattr(v, "label", None):
                    _header_dict[new_key] = _get_label(parent_label, label_sep, v)
                else:
                    _header_dict[new_key] = new_key
        return _header_dict

    def _flatten_data(self, data, parent_key="", key_sep=".", list_sep=", "):
        def _append_item(key, value):
            if self.date_format_mappings and key in self.date_format_mappings:
                try:
                    date = parse_datetime(value)
                    items.append((key, date.strftime(self.date_format_mappings[key])))
                    return
                except TypeError:
                    pass
            items.append((key, value))

        items = []
        for k, v in data.items():
            new_key = f"{parent_key}{key_sep}{k}" if parent_key else k
            if self.custom_mappings and new_key in self.custom_mappings:
                custom_mapping = self.custom_mappings[new_key]
                if type(custom_mapping) is str:
                    _append_item(new_key, v.get(custom_mapping))
                elif callable(custom_mapping):
                    _append_item(new_key, custom_mapping(v))
            elif isinstance(v, MutableMapping):
                items.extend(self._flatten_data(v, new_key, key_sep=key_sep).items())
            elif isinstance(v, Iterable) and not isinstance(v, str):
                if len(v) > 0 and isinstance(v[0], Iterable):
                    # array of array; write as json
                    _append_item(new_key, json.dumps(v))
                else:
                    # Flatten the array into a comma separated string to fit
                    # in a single spreadsheet column
                    _append_item(new_key, list_sep.join(v))
            elif self.boolean_display and type(v) is bool:
                _append_item(new_key, str(self.boolean_display.get(v, v)))
            else:
                _append_item(new_key, v)
        return dict(items)

    def _make_body(self, row, row_count):
        column_count = 0
        row_count += 1
        flattened_row = self._flatten_data(row)
        for header_key in self.xlsx_header_dict:
            if header_key == "row_color":
                continue
            column_count += 1
            cell = self.ws.cell(
                row=row_count, column=column_count, value=flattened_row.get(header_key)
            )
            cell.style = self.body_style
        self.ws.row_dimensions[row_count].height = self.body.get("height", 40)
        if "row_color" in row:
            last_letter = get_column_letter(column_count)
            cell_range = self.ws[
                "A{}".format(row_count) : "{}{}".format(last_letter, row_count)
            ]
            fill = PatternFill(fill_type="solid", start_color=row["row_color"])
            for r in cell_range:
                for c in r:
                    c.fill = fill
<|MERGE_RESOLUTION|>--- conflicted
+++ resolved
@@ -253,14 +253,12 @@
                 else:
                     _header_dict.update(
                         self._flatten_serializer_keys(
-<<<<<<< HEAD
-                            v, k, key_sep=key_sep, list_sep=list_sep, label_sep=label_sep, use_labels=use_labels
-=======
                             v,
                             new_key,
                             key_sep=key_sep,
                             list_sep=list_sep,
->>>>>>> 081ba241
+                            label_sep=label_sep,
+                            use_labels=use_labels,
                         )
                     )
             elif isinstance(v, Field):
@@ -327,4 +325,4 @@
             fill = PatternFill(fill_type="solid", start_color=row["row_color"])
             for r in cell_range:
                 for c in r:
-                    c.fill = fill
+                    c.fill = fill